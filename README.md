# Cequel #

Cequel is a Ruby ORM for [Cassandra](http://cassandra.apache.org/) using
[CQL3](http://www.datastax.com/documentation/cql/3.0/webhelp/index.html).

[![Gem Version](https://badge.fury.io/rb/cequel.png)](http://badge.fury.io/rb/cequel)
[![Build Status](https://travis-ci.org/cequel/cequel.png?branch=master)](https://travis-ci.org/cequel/cequel)
[![Dependency Status](https://gemnasium.com/cequel/cequel.png)](https://gemnasium.com/cequel/cequel)
[![Code Climate](https://codeclimate.com/github/cequel/cequel.png)](https://codeclimate.com/github/cequel/cequel)
[![Inline docs](http://inch-pages.github.io/github/cequel/cequel.png)](http://inch-pages.github.io/github/cequel/cequel)

`Cequel::Record` is an ActiveRecord-like domain model layer that exposes
the robust data modeling capabilities of CQL3, including parent-child
relationships via compound primary keys and collection columns.

The lower-level `Cequel::Metal` layer provides a CQL query builder interface
inspired by the excellent [Sequel](http://sequel.rubyforge.org/) library.

## Installation ##

Add it to your Gemfile:

``` ruby
gem 'cequel'
```

### Rails integration ###

Cequel does not require Rails, but if you are using Rails, you
will need version 3.2+. Cequel::Record will read from the configuration file
`config/cequel.yml` if it is present. You can generate a default configuarion
file with:

```bash
rails g cequel:configuration
```

Once you've got things configured (or decided to accept the defaults), run this
to create your keyspace (database):

```bash
rake cequel:keyspace:create
```

## Setting up Models ##

Unlike in ActiveRecord, models declare their properties inline. We'll start with
a simple `Blog` model:

```ruby
class Blog
  include Cequel::Record

  key :subdomain, :text
  column :name, :text
  column :description, :text
end
```

Unlike a relational database, Cassandra does not have auto-incrementing primary
keys, so you must explicitly set the primary key when you create a new model.
For blogs, we use a natural key, which is the subdomain. Another option is to
use a UUID.

### Compound keys and parent-child relationships ###

While Cassandra is not a relational database, compound keys do naturally map
to parent-child relationships. Cequel supports this explicitly with the
`has_many` and `belongs_to` relations. Let's create a model for posts that acts
as the child of the blog model:

```ruby
class Post
  include Cequel::Record
  belongs_to :blog
  key :id, :timeuuid, auto: true
  column :title, :text
  column :body, :text
end
```

The `auto` option for the `key` declaration means Cequel will initialize new
records with a UUID already generated. This option is only valid for `:uuid` and
`:timeuuid` key columns.

Note that the `belongs_to` declaration must come *before* the `key` declaration.
This is because `belongs_to` defines the
[partition key](http://www.datastax.com/documentation/cql/3.0/webhelp/index.html#cql/ddl/../../cassandra/glossary/gloss_glossary.html#glossentry_dhv_s24_bk); the `id` column is
the [clustering column](http://www.datastax.com/documentation/cql/3.0/webhelp/index.html#glossentry_h31_xjk_bk).

Practically speaking, this means that posts are accessed using both the
`blog_subdomain` (automatically defined by the `belongs_to` association) and the
`id`. The most natural way to represent this type of lookup is using a
`has_many` association. Let's add one to `Blog`:

```ruby
class Blog
  include Cequel::Record

  key :subdomain, :text
  column :name, :text
  column :description, :text

  has_many :posts
end
```

Now we might do something like this:

```ruby
class PostsController < ActionController::Base
  def show
    Blog.find(current_subdomain).posts.find(params[:id])
  end
end
```

### Schema synchronization ###

Cequel will automatically synchronize the schema stored in Cassandra to match
the schema you have defined in your models. If you're using Rails, you can
synchronize your schemas for everything in `app/models` by invoking:

```bash
rake cequel:migrate
```

### Record sets ###

Record sets are lazy-loaded collections of records that correspond to a
particular CQL query. They behave similarly to ActiveRecord scopes:

```ruby
Post.select(:id, :title).reverse.limit(10)
```

To scope a record set to a primary key value, use the `[]` operator. This will
define a scoped value for the first unscoped primary key in the record set:

```ruby
Post['bigdata'] # scopes posts with blog_subdomain="bigdata"
```

You can pass multiple arguments to the `[]` operator, which will generate an
`IN` query:

```ruby
Post['bigdata', 'nosql'] # scopes posts with blog_subdomain IN ("bigdata", "nosql")
```

To select ranges of data, use `before`, `after`, `from`, `upto`, and `in`. Like
the `[]` operator, these methods operate on the first unscoped primary key:

```ruby
Post['bigdata'].after(last_id) # scopes posts with blog_subdomain="bigdata" and id > last_id
```

You can also use `where` to scope to primary key columns, but a primary key
column can only be scoped if all the columns that come before it are also
scoped:

```ruby
Post.where(blog_subdomain: 'bigdata') # this is fine
Post.where(blog_subdomain: 'bigdata', permalink: 'cassandra') # also fine
Post.where(blog_subdomain: 'bigdata').where(permalink: 'cassandra') # also fine
Post.where(permalink: 'cassandra') # bad: can't use permalink without blog_subdomain
```

Note that record sets always load records in batches; Cassandra does not support
result sets of unbounded size. This process is transparent to you but you'll see
multiple queries in your logs if you're iterating over a huge result set.

#### Time UUID Queries ####

CQL has [special handling for the `timeuuid`
type](http://www.datastax.com/documentation/cql/3.0/webhelp/index.html#cql/cql_reference/cql_data_types_c.html#reference_ds_axc_xk5_yj),
which allows you to return a rows whose UUID keys correspond to a range of
timestamps. 

Cequel automatically constructs timeuuid range queries if you pass a `Time`
value for a range over a `timeuuid` column. So, if you want to get the posts
from the last day, you can run:

```ruby
Blog['myblog'].posts.from(1.day.ago)
```

### Updating records ###

When you update an existing record, Cequel will only write statements to the
database that correspond to explicit modifications you've made to the record in
memory. So, in this situation:

```ruby
@post = Blog.find(current_subdomain).posts.find(params[:id])
@post.update_attributes!(title: "Announcing Cequel 1.0")
```

Cequel will only update the title column. Note that this is not full dirty
tracking; simply setting the title on the record will signal to Cequel that you
want to write that attribute to the database, regardless of its previous value.

### Unloaded models ###

In the above example, we call the familiar `find` method to load a blog and then
one of its posts, but we didn't actually do anything with the data in the Blog
model; it was simply a convenient object-oriented way to get a handle to the
blog's posts. Cequel supports unloaded models via the `[]` operator; this will
return an **unloaded** blog instance, which knows the value of its primary key,
but does not read the row from the database. So, we can refactor the example to
be a bit more efficient:

```ruby
class PostsController < ActionController::Base
  def show
    @post = Blog[current_subdomain].posts.find(params[:id])
  end
end
```

If you attempt to access a data attribute on an unloaded class, it will
lazy-load the row from the database and become a normal loaded instance.

You can generate a collection of unloaded instances by passing multiple
arguments to `[]`:

```ruby
class BlogsController < ActionController::Base
  def recommended
    @blogs = Blog['cassandra', 'nosql']
  end
end
```

The above will not generate a CQL query, but when you access a property on any
of the unloaded `Blog` instances, Cequel will load data for all of them with
a single query. Note that CQL does not allow selecting collection columns when
loading multiple records by primary key; only scalar columns will be loaded.

There is another use for unloaded instances: you may set attributes on an
unloaded instance and call `save` without ever actually reading the row from
Cassandra. Because Cassandra is optimized for writing data, this "write without
reading" pattern gives you maximum efficiency, particularly if you are updating
a large number of records.

### Collection columns ###

Cassandra supports three types of collection columns: lists, sets, and maps.
Collection columns can be manipulated using atomic collection mutation; e.g.,
you can add an element to a set without knowing the existing elements. Cequel
supports this by exposing collection objects that keep track of their
modifications, and which then persist those modifications to Cassandra on save.

Let's add a category set to our post model:


```ruby
class Post
  include Cequel::Record

  belongs_to :blog
  key :id, :uuid
  column :title, :text
  column :body, :text
  set :categories, :text
end
```

If we were to then update a post like so:

```ruby
@post = Blog[current_subdomain].posts[params[:id]]
@post.categories << 'Kittens'
@post.save!
```

Cequel would send the CQL equivalent of "Add the category 'Kittens' to the post
at the given `(blog_subdomain, id)`", without ever reading the saved value of
the `categories` set.

### Secondary indexes ###

Cassandra supports secondary indexes, although with notable restrictions:

* Only scalar data columns can be indexed; key columns and collection columns
  cannot.
* A secondary index consists of exactly one column.
* Though you can have more than one secondary index on a table, you can only use
  one in any given query.

Cequel supports the `:index` option to add secondary indexes to column
definitions:

```ruby
class Post
  include Cequel::Record

  belongs_to :blog
  key :id, :uuid
  column :title, :text
  column :body, :text
  column :author_id, :uuid, :index => true
  set :categories, :text
end
```

Defining a column with a secondary index adds several "magic methods" for using
the index:

```ruby
Post.with_author_id(id) # returns a record set scoped to that author_id
Post.find_by_author_id(id) # returns the first post with that author_id
Post.find_all_by_author_id(id) # returns an array of all posts with that author_id
```

You can also call the `where` method directly on record sets:

```ruby
Post.where(:author_id, id)
```

### Consistency tuning ###

Cassandra supports [tunable
consistency](http://www.datastax.com/documentation/cassandra/2.0/cassandra/dml/dml_config_consistency_c.html),
allowing you to choose the right balance between query speed and consistent
reads and writes. Cequel supports consistency tuning for reads and writes:

```ruby
Post.new(id: 1, title: 'First post!').save!(consistency: :all)

Post.consistency(:one).find_each { |post| puts post.title }
```

Both read and write consistency default to `QUORUM`.

### ActiveModel Support ###

Cequel supports ActiveModel functionality, such as callbacks, validations,
dirty attribute tracking, naming, and serialization. If you're using Rails 3,
mass-assignment protection works as usual, and in Rails 4, strong parameters are
treated correctly. So we can add some extra ActiveModel goodness to our post
model:

```ruby
class Post
  include Cequel::Record

  belongs_to :blog
  key :id, :uuid
  column :title, :text
  column :body, :text

  validates :body, presence: true

  after_save :notify_followers
end
```

Note that validations or callbacks that need to read data attributes will cause
unloaded models to load their row during the course of the save operation, so if
you are following a write-without-reading pattern, you will need to be careful.

Dirty attribute tracking is only enabled on loaded models.

## Upgrading from Cequel 0.x ##

Cequel 0.x targeted CQL2, which has a substantially different data
representation from CQL3. Accordingly, upgrading from Cequel 0.x to Cequel 1.0
requires some changes to your data models.

### Upgrading a Cequel::Model ###

Upgrading from a `Cequel::Model` class is fairly straightforward; simply add the
`compact_storage` directive to your class definition:

```ruby
# Model definition in Cequel 0.x
class Post
  include Cequel::Model

  key :id, :uuid
  column :title, :text
  column :body, :text
end

# Model definition in Cequel 1.0
class Post
  include Cequel::Record

  key :id, :uuid
  column :title, :text
  column :body, :text

  compact_storage
end
```

Note that the semantics of `belongs_to` and `has_many` are completely different
between Cequel 0.x and Cequel 1.0; if you have data columns that reference keys
in other tables, you will need to hand-roll those associations for now.

### Upgrading a Cequel::Model::Dictionary ###

CQL3 does not have a direct "wide row" representation like CQL2, so the
`Dictionary` class does not have a direct analog in Cequel 1.0. Instead, each
row key-map key-value tuple in a `Dictionary` corresponds to a single row in
CQL3. Upgrading a `Dictionary` to Cequel 1.0 involves defining two primary keys
and a single data column, again using the `compact_storage` directive:

``` ruby
# Dictionary definition in Cequel 0.x
class BlogPosts < Cequel::Model::Dictionary
  key :blog_id, :uuid
  maps :uuid => :text

  private

  def serialize_value(column, value)
    value.to_json
  end

  def deserialize_value(column, value)
    JSON.parse(value)
  end
end

# Equivalent model in Cequel 1.0
class BlogPost
  include Cequel::Record

  key :blog_id, :uuid
  key :id, :uuid
  column :data, :text

  compact_storage

  def data
    JSON.parse(read_attribute(:data))
  end

  def data=(new_data)
    write_attribute(:data, new_data.to_json)
  end
end
```

`Cequel::Model::Dictionary` did not infer a pluralized table name, as
`Cequel::Model` did and `Cequel::Record` does. If your legacy `Dictionary`
table has a singlar table name, add a `self.table_name = :blog_post` in the
model definition.

Note that you will want to run `::synchronize_schema` on your models when
upgrading; this will not change the underlying data structure, but will add some
CQL3-specific metadata to the table definition which will allow you to query it.

### CQL Gotchas ###

CQL is designed to be immediately familiar to those of us who are used to
working with SQL, which is all of us. Cequel advances this spirit by providing
an ActiveRecord-like mapping for CQL. However, Cassandra is very much not a
relational database, so some behaviors can come as a surprise. Here's an
overview.

#### Upserts ####

Perhaps the most surprising fact about CQL is that `INSERT` and `UPDATE` are
essentially the same thing: both simply persist the given column data at the
given key(s). So, you may think you are creating a new record, but in fact
you're overwriting data at an existing record:

``` ruby
# I'm just creating a blog here.
blog1 = Blog.create!(
  subdomain: 'big-data',
  name: 'Big Data',
  description: 'A blog about all things big data')

# And another new blog.
blog2 = Blog.create!(
  subdomain: 'big-data',
  name: 'The Big Data Blog')
```

Living in a relational world, we'd expect the second statement to throw an
error because the row with key 'big-data' already exists. But not Cassandra: the
above code will just overwrite the `name` in that row.  Note that the
`description` will not be touched by the second statement; upserts only work on
the columns that are given.

## Compatibility ##

### Rails ###

* 4.0
* 3.2
* 3.1

### Ruby ###

* Ruby 2.1, 2.0, 1.9.3
* JRuby 1.7
* Rubinius 2.2

### Cassandra ###

* 1.2
* 2.0

Though Cequel is tested against Cassandra 2.0, it does not at this time support
any of the CQL3.1 features introduced in Cassandra 2.0. This will change in the
future.

## Support & Bugs ##

If you find a bug, feel free to
[open an issue](https://github.com/cequel/cequel/issues/new) on GitHub.
Pull requests are most welcome.

For questions or feedback, hit up our mailing list at
[cequel@groups.google.com](http://groups.google.com/group/cequel)
or find outoftime in the #cassandra IRC channel on Freenode.

## Contributing ##

See
[CONTRIBUTING.md](https://github.com/cequel/cequel/blob/master/CONTRIBUTING.md)

## Credits ##

Cequel was written by:

* Mat Brown
* Aubrey Holland
* Keenan Brock
* Insoo Buzz Jung
* Louis Simoneau
<<<<<<< HEAD
* Peter Williams
* Kenneth Hoffman
* Antti Tapio
* Ilya Bazylchuk
* Dan Cardamore
=======
* Randy Meech
* Kei Kusakari
>>>>>>> 1ba9c9de

Special thanks to [Brewster](https://www.brewster.com), which supported the 0.x
releases of Cequel.

## License ##

Cequel is distributed under the MIT license. See the attached LICENSE for all
the sordid details.<|MERGE_RESOLUTION|>--- conflicted
+++ resolved
@@ -535,16 +535,12 @@
 * Keenan Brock
 * Insoo Buzz Jung
 * Louis Simoneau
-<<<<<<< HEAD
 * Peter Williams
 * Kenneth Hoffman
 * Antti Tapio
 * Ilya Bazylchuk
 * Dan Cardamore
-=======
-* Randy Meech
 * Kei Kusakari
->>>>>>> 1ba9c9de
 
 Special thanks to [Brewster](https://www.brewster.com), which supported the 0.x
 releases of Cequel.
